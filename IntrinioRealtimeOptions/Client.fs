﻿namespace Intrinio

open System
open System.IO
open System.Net
open System.Text
open System.Collections.Concurrent
open System.Collections.Generic
open System.Threading
open WebSocket4Net
open Serilog
open Intrinio.Config

type IDataListener =
    abstract Activate : BlockingCollection<byte[]>[] -> unit

module internal Client =
    let parseMessage (bytes: byte[]) : Quote =
        {
            Type = "trade"
            Symbol = Encoding.ASCII.GetString(bytes, 0, 21)
            Price = BitConverter.ToDouble(bytes, 21)
            Size = BitConverter.ToUInt32(bytes, 29)
            Timestamp = BitConverter.ToDouble(bytes, 33)
        }
        
    let authUrl (config : Config) i =
        match config.Provider with
        | Provider.OPRA -> "https://realtime-options.intrinio.com/auth?api_key=" + config.ApiKey
        | Provider.OPRA_FIREHOSE -> "https://realtime-options-firehose.intrinio.com/auth?api_key=" + config.ApiKey
        | Provider.MANUAL -> "http://" + config.IPAddress + ":800" + (i.ToString()) + "/auth?api_key=" + config.ApiKey
        | _ -> failwith "Provider not specified!"
        
   
    let getToken (config : Config) i =
            try
                HttpWebRequest.Create(authUrl config i).GetResponse() :?> HttpWebResponse
                |> fun response ->
                    match response.StatusCode with
                    | HttpStatusCode.OK ->
                        let stream : Stream = response.GetResponseStream()
                        let reader : StreamReader = new StreamReader(stream, Encoding.UTF8)
                        let _token : string = reader.ReadToEnd()
                        Log.Information("Authorization successful")
                        _token
                    | _ -> raise (AccessViolationException("Authorization Failure: " + response.StatusCode.ToString()))
            with
            | :? WebException | :? IOException as exn ->
                Log.Error("Authorization Failure: {0}. The authorization server is likey offline. Please make sure you're trying to connect during market hours.", exn.Message); Environment.Exit(-1); null
            | :? AccessViolationException as exn -> Log.Error("{0). The authorization key you provided is likely incorrect.", exn.Message); Environment.Exit(-1); null
            | _ as exn -> Log.Error("Unidentified Authorization Failure: {0}", exn.Message); Environment.Exit(-1); null
     
    let wsUrl (config : Config) token i =
        match config.Provider with
        | Provider.OPRA -> "wss://realtime-options.intrinio.com/socket/websocket?vsn=1.0.0&token=" + token
        | Provider.OPRA_FIREHOSE -> "wss://realtime-options-firehose.intrinio.com:800" + (i.ToString()) + "/socket/websocket?vsn=1.0.0&token=" + token
        | Provider.MANUAL -> "ws://" + config.IPAddress + ":800" + (i.ToString()) + "/socket/websocket?vsn=1.0.0&token=" + token
        | _ -> failwith "Provider not specified!"
        
        
open Client    
type Client(onQuote : Action<Quote>) =
     
    let [<Literal>] heartbeatMessage : string = "{\"topic\":\"phoenix\",\"event\":\"heartbeat\",\"payload\":{},\"ref\":null}"
    let [<Literal>] heartbeatResponse : string = "{\"topic\":\"phoenix\",\"ref\":null,\"payload\":{\"status\":\"ok\",\"response\":{}},\"event\":\"phx_reply\"}"
    let [<Literal>] heartbeatErrorResponse : string = "\"status\":\"error\""

    let config = LoadConfig()
    let mutable isReady : bool[] = Array.create config.NumPorts false 
    let mutable wss : WebSocket[] = null
    let mutable dataMsgCount : int64 = 0L
    let mutable textMsgCount : int64 = 0L
    let channels : LinkedList<string> = new LinkedList<string>()
    let ctSource : CancellationTokenSource = new CancellationTokenSource()
    let data : BlockingCollection<byte[]>[] = Array.init config.NumPorts (fun _ -> new BlockingCollection<byte[]>(new ConcurrentQueue<byte[]>()))


<<<<<<< HEAD
=======
    let parseMessage (bytes: byte[]) : Quote =
        {
            Symbol = Encoding.ASCII.GetString(bytes, 0, 21)
            Type = enum<QuoteType> (int32 bytes.[21])
            Price = BitConverter.ToDouble(bytes, 22)
            Size = BitConverter.ToUInt32(bytes, 30)
            Timestamp = BitConverter.ToDouble(bytes, 34)
        }
>>>>>>> a701ce92



    let heartbeatFn portIndex () =
        let ct = ctSource.Token
        Log.Information("Starting heartbeat")
        while not(ct.IsCancellationRequested) && not(isNull(wss)) do
            try
                if isReady.[portIndex] then 
                    Thread.Sleep(10000) //send heartbeat every 20 sec
                    Log.Information("Messages received: (data = {0}, text = {1}, queue depth = {2})", dataMsgCount, textMsgCount, data.[portIndex].Count)
                    Log.Debug("Sending heartbeat")
                    if not(ct.IsCancellationRequested) && not(isNull(wss)) && isReady.[portIndex]
                    then
                        wss.[portIndex].Send(heartbeatMessage)
                else if wss.[portIndex].State <> WebSocketState.Open && wss.[portIndex].State <> WebSocketState.Connecting then
                   Log.Information("Reconnecting")
                   wss.[portIndex].Open()
            with :? OperationCanceledException -> ()

    let heartbeat : Thread[] = Array.init config.NumPorts (fun portIndex -> new Thread(new ThreadStart(heartbeatFn portIndex)))
        

    

    let listener : IDataListener =
        let threadFn portIndex threadIndex (data : BlockingCollection<byte[]>[]) () : unit =
            let ct = ctSource.Token
            while not (ct.IsCancellationRequested) && isReady.[portIndex] do
                try
                    let datum : byte[] = data.[portIndex].Take(ct)
                    let quote : Quote = parseMessage(datum)
                    Log.Debug("Invoking 'onQuote'")
                    onQuote.Invoke(quote)
                with :? OperationCanceledException -> ()
        { new IDataListener with
                                       
            member this.Activate(data) =
                Array2D.init config.NumPorts config.NumThreads (fun portIndex threadIndex -> new Thread(new ThreadStart(threadFn portIndex threadIndex data)))
                |> Array2D.iter (fun x -> x.Start())
        }

    let onOpen portIndex (_ : EventArgs) : unit =
        Log.Information("Websocket connected!")
        isReady.[portIndex] <- true
        if not heartbeat.[portIndex].IsAlive then heartbeat.[portIndex].Start()

    let onClose portIndex (_ : EventArgs) : unit =
        Log.Information("Websocket closed!")
        isReady.[portIndex] <- false

    let onError (args : SuperSocket.ClientEngine.ErrorEventArgs) : unit =
        Log.Error(args.Exception, "Websocket error!")

    let onDataReceived portIndex (args: DataReceivedEventArgs) : unit =
        Log.Debug("Data received")
        Interlocked.Increment(&dataMsgCount) |> ignore
        try
            data.[portIndex].Add(args.Data, ctSource.Token)
        with :? OperationCanceledException -> ()

    let onMessageReceived (args : MessageReceivedEventArgs) : unit =
        Log.Debug("Message received")
        Interlocked.Increment(&textMsgCount) |> ignore
        if args.Message = heartbeatResponse then Log.Debug("Heartbeat response received")
        elif args.Message.Contains(heartbeatErrorResponse) then Log.Error("Heartbeat error received")

    do
        Log.Information("Authorizing...")
        let token = getToken config 0

        wss <- Array.init config.NumPorts (fun i ->
            Log.Information("Connecting... {0}",i)
            let ws = new WebSocket(wsUrl config token i)
            ws.Opened.Add(onOpen i)
            ws.Closed.Add(onClose i)
            ws.Error.Add(onError)
            ws.DataReceived.Add(onDataReceived i)
            ws.MessageReceived.Add(onMessageReceived)
            ws.Open()
            ws
            )

    do listener.Activate(data)     

    member this.Join() : unit =
        while not(isReady |> Array.fold (&&) true) do Thread.Sleep(1000)
        for symbol in config.Symbols do
            Log.Information("Joining channel: {0}", symbol)
            channels.AddLast(symbol) |> ignore
            let message = "{\"topic\":\"options:" + symbol + "\",\"event\":\"phx_join\",\"payload\":{},\"ref\":null}"
            for ws in wss do ws.Send(message)

    member this.Stop() : unit =
        while channels.Count > 0 do
            let channel = channels.First.Value
            Log.Information("Leaving channel: {0}", channel)
            channels.RemoveFirst()
            let message = "{\"topic\":\"options:" + channel + "\",\"event\":\"phx_leave\",\"payload\":{},\"ref\":null}"
            for ws in wss do ws.Send(message)
        Thread.Sleep(1000)
        isReady <-  isReady |> Array.map (fun _ -> false)
        ctSource.Cancel()
        for ws in wss do ws.Close()
        for h in heartbeat do h.Join()
        //for thread in threads do thread.Join()
        Log.Information("Stopped")

    static member Log(messageTemplate:string, [<ParamArray>] propertyValues:obj[]) = Log.Information(messageTemplate, propertyValues)<|MERGE_RESOLUTION|>--- conflicted
+++ resolved
@@ -17,11 +17,11 @@
 module internal Client =
     let parseMessage (bytes: byte[]) : Quote =
         {
-            Type = "trade"
             Symbol = Encoding.ASCII.GetString(bytes, 0, 21)
-            Price = BitConverter.ToDouble(bytes, 21)
-            Size = BitConverter.ToUInt32(bytes, 29)
-            Timestamp = BitConverter.ToDouble(bytes, 33)
+            Type = enum<QuoteType> (int32 bytes.[21])
+            Price = BitConverter.ToDouble(bytes, 22)
+            Size = BitConverter.ToUInt32(bytes, 30)
+            Timestamp = BitConverter.ToDouble(bytes, 34)
         }
         
     let authUrl (config : Config) i =
@@ -74,21 +74,6 @@
     let ctSource : CancellationTokenSource = new CancellationTokenSource()
     let data : BlockingCollection<byte[]>[] = Array.init config.NumPorts (fun _ -> new BlockingCollection<byte[]>(new ConcurrentQueue<byte[]>()))
 
-
-<<<<<<< HEAD
-=======
-    let parseMessage (bytes: byte[]) : Quote =
-        {
-            Symbol = Encoding.ASCII.GetString(bytes, 0, 21)
-            Type = enum<QuoteType> (int32 bytes.[21])
-            Price = BitConverter.ToDouble(bytes, 22)
-            Size = BitConverter.ToUInt32(bytes, 30)
-            Timestamp = BitConverter.ToDouble(bytes, 34)
-        }
->>>>>>> a701ce92
-
-
-
     let heartbeatFn portIndex () =
         let ct = ctSource.Token
         Log.Information("Starting heartbeat")
@@ -108,9 +93,6 @@
 
     let heartbeat : Thread[] = Array.init config.NumPorts (fun portIndex -> new Thread(new ThreadStart(heartbeatFn portIndex)))
         
-
-    
-
     let listener : IDataListener =
         let threadFn portIndex threadIndex (data : BlockingCollection<byte[]>[]) () : unit =
             let ct = ctSource.Token
